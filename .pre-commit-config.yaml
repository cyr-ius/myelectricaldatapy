--- conflicted
+++ resolved
@@ -3,20 +3,6 @@
   - repo: https://github.com/astral-sh/ruff-pre-commit
     rev: v0.1.9
     hooks:
-<<<<<<< HEAD
-      - id: trailing-whitespace
-      - id: end-of-file-fixer
-      - id: check-yaml
-      - id: check-toml
-      - id: debug-statements
-      - id: requirements-txt-fixer
-  - repo: https://github.com/PyCQA/isort
-    rev: 5.13.2
-    hooks:
-      - id: isort
-  - repo: https://github.com/psf/black
-    rev: 23.12.1
-=======
       - id: ruff
         args:
           - --fix
@@ -32,7 +18,6 @@
         exclude_types: [csv, json]
   - repo: https://github.com/pre-commit/pre-commit-hooks
     rev: v4.5.0
->>>>>>> 4067deb2
     hooks:
       - id: check-executables-have-shebangs
         stages: [manual]
